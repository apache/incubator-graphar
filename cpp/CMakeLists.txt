cmake_minimum_required(VERSION 2.8)

if(POLICY CMP0026)
  cmake_policy(SET CMP0026 OLD)
endif()

if(POLICY CMP0048)
  cmake_policy(SET CMP0048 NEW)
endif()

if(POLICY CMP0069)
  cmake_policy(SET CMP0069 NEW)
endif()

# Avoid warning about DOWNLOAD_EXTRACT_TIMESTAMP in CMake 3.24:
if (CMAKE_VERSION VERSION_GREATER_EQUAL "3.24.0")
  cmake_policy(SET CMP0135 NEW)
endif()

set(GAR_MAJOR_VERSION 0)
set(GAR_MINOR_VERSION 1)
set(GAR_PATCH_VERSION 0)
set(GAR_VERSION ${GAR_MAJOR_VERSION}.${GAR_MINOR_VERSION}.${GAR_PATCH_VERSION})
project(graph-archive LANGUAGES C CXX VERSION ${GAR_VERSION})

# ------------------------------------------------------------------------------
# cmake options
# ------------------------------------------------------------------------------

option(NAMESPACE "User specific namespace, default if GraphArchive" OFF)
option(BUILD_TESTS "Build unit tests" OFF)
option(BUILD_EXAMPLES "Build examples" OFF)
option(BUILD_GRIN "Build grin" OFF)
option(USE_LTO "Using IPO/LTO support for link-time optimization" OFF)

if (NAMESPACE)
  add_definitions(-DGAR_NAMESPACE=${NAMESPACE})
else()
  add_definitions(-DGAR_NAMESPACE=GraphArchive)
endif()
# ------------------------------------------------------------------------------
# setting default cmake type to Release
# ------------------------------------------------------------------------------
set(DEFAULT_BUILD_TYPE "Release")
if (NOT CMAKE_BUILD_TYPE AND NOT CMAKE_CONFIGURATION_TYPES)
  message(STATUS "Setting build type to '${DEFAULT_BUILD_TYPE}' as none was specified.")
  set(CMAKE_BUILD_TYPE "${DEFAULT_BUILD_TYPE}" CACHE
      STRING "Choose the type of build." FORCE)
  set_property(CACHE CMAKE_BUILD_TYPE PROPERTY STRINGS
               "Debug" "Release" "MinSizeRel" "RelWithDebInfo")
endif ()

if(NOT (CMAKE_CXX_COMPILER_LAUNCHER MATCHES "ccache") AND NOT (CMAKE_C_COMPILER_LAUNCHER MATCHES "ccache"))
    find_program(ccache_EXECUTABLE ccache)
    if(ccache_EXECUTABLE)
        set(CMAKE_C_COMPILER_LAUNCHER ${ccache_EXECUTABLE})
        set(CMAKE_CXX_COMPILER_LAUNCHER ${ccache_EXECUTABLE})
        add_custom_target(gar-ccache-stats
            COMMAND ${ccache_EXECUTABLE} --show-stats
        )
    else()
        add_custom_target(gar-ccache-stats
            COMMAND echo "ccache not found."
        )
    endif(ccache_EXECUTABLE)
endif()

set(CMAKE_CXX_FLAGS "${CMAKE_CXX_FLAGS} -std=c++17 -Wall")

if (APPLE)
  set(CMAKE_MACOSX_RPATH ON)
else ()
  set(CMAKE_EXE_LINKER_FLAGS "${CMAKE_EXE_LINKER_FLAGS} -Wl,-rpath,$ORIGIN")
endif ()

set(CMAKE_CXX_FLAGS_DEBUG "${CMAKE_CXX_FLAGS_DEBUG} -O0 -g -fno-omit-frame-pointer -fsanitize=address")
set(CMAKE_LINKER_FLAGS_DEBUG "${CMAKE_LINKER_FLAGS_DEBUG} -fno-omit-frame-pointer -fsanitize=address")
set(CMAKE_CXX_FLAGS_RELEASE "${CMAKE_CXX_FLAGS_RELEASE} -O3 -g")

message(STATUS "[gar] will build in type: ${CMAKE_BUILD_TYPE}")

# ------------------------------------------------------------------------------
# cmake configs
# ------------------------------------------------------------------------------
include(CheckLibraryExists)
include(GNUInstallDirs)
set(CMAKE_EXPORT_COMPILE_COMMANDS ON)
set(CMAKE_MODULE_PATH ${CMAKE_CURRENT_SOURCE_DIR}/cmake)
include_directories(${CMAKE_CURRENT_SOURCE_DIR})
add_library(${PROJECT_NAME} INTERFACE)
target_compile_features(${PROJECT_NAME} INTERFACE cxx_std_17)
target_include_directories(
    ${PROJECT_NAME}
    INTERFACE
    $<BUILD_INTERFACE:${${PROJECT_NAME}_SOURCE_DIR}>
    $<INSTALL_INTERFACE:${CMAKE_INSTALL_INCLUDEDIR}>
)


# ------------------------------------------------------------------------------
# macro functions
# ------------------------------------------------------------------------------
macro(add_subdirectory_shared directory)
    set(BUILD_SHARED_LIBS_SAVED "${BUILD_SHARED_LIBS}")
    set(BUILD_SHARED_LIBS ON)
    set(CMAKE_BUILD_TYPE_SAVED "${CMAKE_BUILD_TYPE}")
    set(CMAKE_BUILD_TYPE Release)
    add_subdirectory(${directory} ${ARGN})
    set(BUILD_SHARED_LIBS "${BUILD_SHARED_LIBS_SAVED}")
    set(CMAKE_BUILD_TYPE "${CMAKE_BUILD_TYPE_SAVED}")
endmacro()

macro(add_subdirectory_static directory)
    set(BUILD_SHARED_LIBS_SAVED "${BUILD_SHARED_LIBS}")
    set(BUILD_SHARED_LIBS OFF)
    set(CMAKE_BUILD_TYPE_SAVED "${CMAKE_BUILD_TYPE}")
    set(CMAKE_BUILD_TYPE Release)
    add_subdirectory(${directory} ${ARGN})
    set(BUILD_SHARED_LIBS "${BUILD_SHARED_LIBS_SAVED}")
    set(CMAKE_BUILD_TYPE "${CMAKE_BUILD_TYPE_SAVED}")
endmacro()

macro(find_yaml_cpp)
    set(MESSAGE_QUIET ON)
    set(CMAKE_WARN_DEPRECATED OFF CACHE BOOL "" FORCE)
    set(YAML_CPP_BUILD_TOOLS OFF CACHE BOOL "" FORCE)
    add_subdirectory_static(thirdparty/yaml-cpp EXCLUDE_FROM_ALL)
    unset(MESSAGE_QUIET)
    set(CMAKE_WARN_DEPRECATED ON CACHE BOOL "" FORCE)
endmacro()

macro(find_catch2)
    set(MESSAGE_QUIET ON)
    set(CMAKE_WARN_DEPRECATED OFF CACHE BOOL "" FORCE)
    add_subdirectory_shared(thirdparty/Catch2)
    list(APPEND CMAKE_MODULE_PATH "${CMAKE_CURRENT_SOURCE_DIR}/thirdparty/Catch2/contrib")
    unset(MESSAGE_QUIET)
    set(CMAKE_WARN_DEPRECATED ON CACHE BOOL "" FORCE)
endmacro()

macro(install_gar_target target)
  # install
  install(TARGETS ${target}
          EXPORT gar-targets
          ARCHIVE DESTINATION lib
          LIBRARY DESTINATION lib
          RUNTIME DESTINATION bin
          INCLUDES DESTINATION include
  )
endmacro()

# ------------------------------------------------------------------------------
# building or find third party library
# ------------------------------------------------------------------------------
find_package(Threads REQUIRED)
find_package(OpenSSL QUIET)
if (APPLE)
    find_package(curl REQUIRED)
else()
    find_package(CURL REQUIRED)
endif()
if(OPENSSL_FOUND)
    if(OPENSSL_VERSION LESS "1.1.0")
        message(ERROR "The OpenSSL must be greater than or equal to 1.1.0, current version is  ${OPENSSL_VERSION}")
    endif()
endif()

include(apache-arrow)
build_arrow()

macro(get_target_location var target)
  if(TARGET ${target})
    foreach(prop LOCATION LOCATION_NOCONFIG LOCATION_DEBUG LOCATION_RELEASE)
      get_target_property(${var} ${target} ${prop})
      if(NOT ("${${var}}" STREQUAL "${var}-NOTFOUND"))
        break ()
      endif()
    endforeach()
  endif()
endmacro()

# ------------------------------------------------------------------------------
# generate gar library
# ------------------------------------------------------------------------------
macro(build_gar)
    file(GLOB_RECURSE CORE_SRC_FILES "src/*.cc" ${CMAKE_CURRENT_SOURCE_DIR}/thirdparty/mini-yaml/yaml/*.cpp)
    add_library(gar SHARED ${CORE_SRC_FILES})
    install_gar_target(gar)
    target_compile_features(gar PRIVATE cxx_std_17)
    target_include_directories(gar PUBLIC $<INSTALL_INTERFACE:${CMAKE_INSTALL_INCLUDEDIR}>
                                          $<BUILD_INTERFACE:${PROJECT_SOURCE_DIR}/include>
                                          $<BUILD_INTERFACE:${CMAKE_CURRENT_SOURCE_DIR}/thirdparty/mini-yaml>
    )
    target_include_directories(gar SYSTEM BEFORE PRIVATE ${GAR_ARROW_INCLUDE_DIR})
    target_link_libraries(gar PRIVATE Threads::Threads ${CMAKE_DL_LIBS})

    if(APPLE)
        target_link_libraries(gar PRIVATE -Wl,-force_load gar_arrow_static
            "${GAR_PARQUET_STATIC_LIB}"
            "${GAR_ACERO_STATIC_LIB}"
            "${GAR_ARROW_BUNDLED_DEPS_STATIC_LIB}")
    else()
        target_link_libraries(gar PRIVATE -Wl,--exclude-libs,ALL -Wl,--whole-archive gar_arrow_static
            "${GAR_PARQUET_STATIC_LIB}"
            "${GAR_ARROW_ACERO_STATIC_LIB}"
            "${GAR_ARROW_BUNDLED_DEPS_STATIC_LIB}" -Wl,--no-whole-archive)
    endif()

    # if OpenSSL library exists, link the OpenSSL library.
    # OpenSSL has to be linked after GAR_ARROW_BUNDLED_DEPS_STATIC_LIB
    if(OPENSSL_FOUND)
        target_link_libraries(gar PRIVATE OpenSSL::SSL)
    endif()
    if (CURL_FOUND)
        target_link_libraries(gar PRIVATE CURL::libcurl)
    endif()
    if (APPLE)
        target_link_libraries(gar "-framework CoreFoundation")
    endif()
endmacro()

build_gar()

if(BUILD_GRIN)
    add_subdirectory(grin)
endif()

# ------------------------------------------------------------------------------
# build example
# ------------------------------------------------------------------------------
if (BUILD_EXAMPLES)
    find_package(Boost REQUIRED COMPONENTS graph)

    file(GLOB EXAMPLE_FILES RELATIVE "${PROJECT_SOURCE_DIR}/examples" "${PROJECT_SOURCE_DIR}/examples/*.cc")
    foreach(f ${EXAMPLE_FILES})
        string(REGEX MATCH "^(.*)\\.[^.]*$" dummy ${f})
        set(E_NAME ${CMAKE_MATCH_1})
        message(STATUS "Found example - " ${E_NAME})
        add_executable(${E_NAME} examples/${E_NAME}.cc)
        target_include_directories(${E_NAME} PRIVATE examples ${PROJECT_SOURCE_DIR}/include $<BUILD_INTERFACE:${CMAKE_CURRENT_SOURCE_DIR}/thirdparty/Catch2/single_include>)
        target_include_directories(${E_NAME} SYSTEM PRIVATE ${Boost_INCLUDE_DIRS})
        target_include_directories(${E_NAME} SYSTEM BEFORE PRIVATE ${GAR_ARROW_INCLUDE_DIR})
        target_link_libraries(${E_NAME} PRIVATE gar ${Boost_LIBRARIES} Threads::Threads ${CMAKE_DL_LIBS})
        if(APPLE)
            target_link_libraries(${E_NAME} PRIVATE -Wl,-force_load gar_arrow_static
                "${GAR_PARQUET_STATIC_LIB}"
                "${GAR_ARROW_BUNDLED_DEPS_STATIC_LIB}")
        else()
            target_link_libraries(${E_NAME} PRIVATE -Wl,--exclude-libs,ALL -Wl,--whole-archive gar_arrow_static
                "${GAR_PARQUET_STATIC_LIB}"
                "${GAR_ARROW_BUNDLED_DEPS_STATIC_LIB}" -Wl,--no-whole-archive)
        endif()

        # if OpenSSL library exists, link the OpenSSL library.
        # OpenSSL has to be linked after GAR_ARROW_BUNDLED_DEPS_STATIC_LIB
        if(OPENSSL_FOUND)
            target_link_libraries(${E_NAME} PRIVATE OpenSSL::SSL)
        endif()
        if (CURL_FOUND)
            target_link_libraries(${E_NAME} PRIVATE CURL::libcurl)
        endif()
    endforeach()
endif()

# ------------------------------------------------------------------------------
# Install
# ------------------------------------------------------------------------------
install(DIRECTORY ${PROJECT_SOURCE_DIR}/include/gar
        DESTINATION include
        FILES_MATCHING
        PATTERN "*.h"
)

install(DIRECTORY ${PROJECT_SOURCE_DIR}/include/gar
        DESTINATION include
        FILES_MATCHING
        PATTERN "*.hpp"
)

configure_file(gar-config.in.cmake
               "${PROJECT_BINARY_DIR}/gar-config.cmake" @ONLY
)

configure_file(gar-config-version.in.cmake
               "${PROJECT_BINARY_DIR}/gar-config-version.cmake" @ONLY
)

install(FILES "${PROJECT_BINARY_DIR}/gar-config.cmake"
              "${PROJECT_BINARY_DIR}/gar-config-version.cmake"
        DESTINATION ${CMAKE_INSTALL_LIBDIR}/cmake/gar
)

install(EXPORT gar-targets
        FILE gar-targets.cmake
        DESTINATION ${CMAKE_INSTALL_LIBDIR}/cmake/gar
)

# ------------------------------------------------------------------------------
# Test targets
# ------------------------------------------------------------------------------
if (BUILD_TESTS)
    find_catch2()

    macro(add_test target)
        set(options)
        set(oneValueArgs)
        set(multiValueArgs SRCS)
        cmake_parse_arguments(add_test "${options}" "${oneValueArgs}" "${multiValueArgs}" ${ARGN})
        add_executable(${target} ${add_test_SRCS})
        target_compile_features(${target} PRIVATE cxx_std_17)
        target_link_libraries(${target} PRIVATE Catch2::Catch2 gar Threads::Threads ${CMAKE_DL_LIBS})
        if(APPLE)
            target_link_libraries(${target} PRIVATE -Wl,-force_load gar_arrow_static
                "${GAR_PARQUET_STATIC_LIB}"
                "${GAR_ARROW_BUNDLED_DEPS_STATIC_LIB}")
        else()
            target_link_libraries(${target} PRIVATE -Wl,--exclude-libs,ALL -Wl,--whole-archive gar_arrow_static
                "${GAR_PARQUET_STATIC_LIB}"
                "${GAR_ARROW_BUNDLED_DEPS_STATIC_LIB}" -Wl,--no-whole-archive)
        endif()
        target_include_directories(${target} PRIVATE ${PROJECT_SOURCE_DIR}/include $<BUILD_INTERFACE:${CMAKE_CURRENT_SOURCE_DIR}/thirdparty/Catch2/single_include>)
        target_include_directories(${target} SYSTEM BEFORE PRIVATE ${GAR_ARROW_INCLUDE_DIR})
        include(CTest)
        include(Catch)
        catch_discover_tests(${target})

        # if OpenSSL library exists, link the OpenSSL library.
        # OpenSSL has to be linked after GAR_ARROW_BUNDLED_DEPS_STATIC_LIB
        if(OPENSSL_FOUND)
            target_link_libraries(${target} PRIVATE OpenSSL::SSL)
        endif()
        if (CURL_FOUND)
            target_link_libraries(${target} PRIVATE CURL::libcurl)
        endif()
    endmacro()

    add_test(test_info SRCS test/test_info.cc)
    add_test(test_arrow_chunk_writer SRCS test/test_arrow_chunk_writer.cc)
    add_test(test_builder SRCS test/test_builder.cc)
    add_test(test_chunk_info_reader SRCS test/test_chunk_info_reader.cc)
    add_test(test_arrow_chunk_reader SRCS test/test_arrow_chunk_reader.cc)
    add_test(test_graph SRCS test/test_graph.cc)

    # enable_testing()
endif()

# ------------------------------------------------------------------------------
# Format code & cpplint
# ------------------------------------------------------------------------------
file(GLOB_RECURSE FILES_NEED_FORMAT "include/gar/*.h" "src/*.cc"
                                    "test/*.h" "test/*.cc"
                                    "examples/*.h" "examples/*.cc")
file(GLOB_RECURSE FILES_NEED_LINT "include/gar/*.h" "src/*.cc"
                                  "test/*.h" "test/*.cc"
<<<<<<< HEAD
                                  "grin/src/predefine.h" "grin/src/*.cc"
                                  "grin/test/*.h" "grin/test/*.cc"
                                  "grin/example/*.h" "grin/example/*.cc")
list(REMOVE_ITEM FILES_NEED_LINT "${PROJECT_SOURCE_DIR}/grin/src/common/graph.pb.h" "${PROJECT_SOURCE_DIR}/grin/src/common/graph.pb.cc")
=======
                                  "examples/*.h" "examples/*.cc")
>>>>>>> 8b0ac100

add_custom_target(gar-clformat
                  COMMAND clang-format --style=file -i ${FILES_NEED_FORMAT}
                  COMMENT "Running clang-format."
                  VERBATIM)

add_custom_target(gar-cpplint
        COMMAND ${PROJECT_SOURCE_DIR}/misc/cpplint.py --root=${PROJECT_SOURCE_DIR}/include ${FILES_NEED_LINT}
        COMMENT "Running cpplint check."
        VERBATIM)

# ------------------------------------------------------------------------------
# build cpp api doc
# ------------------------------------------------------------------------------
find_program(doxygen_EXECUTABLE doxygen NO_CMAKE_SYSTEM_PATH)
if(doxygen_EXECUTABLE)
    add_custom_target(gar-cpp-doc
        COMMAND ${doxygen_EXECUTABLE}
        WORKING_DIRECTORY ${PROJECT_SOURCE_DIR}/apidoc
        VERBATIM
    )
else()
    if(NOT doxygen_EXECUTABLE)
        message(STATUS "Cannot find the doxygen executable.")
    endif()
endif()<|MERGE_RESOLUTION|>--- conflicted
+++ resolved
@@ -352,14 +352,10 @@
                                     "examples/*.h" "examples/*.cc")
 file(GLOB_RECURSE FILES_NEED_LINT "include/gar/*.h" "src/*.cc"
                                   "test/*.h" "test/*.cc"
-<<<<<<< HEAD
                                   "grin/src/predefine.h" "grin/src/*.cc"
                                   "grin/test/*.h" "grin/test/*.cc"
                                   "grin/example/*.h" "grin/example/*.cc")
 list(REMOVE_ITEM FILES_NEED_LINT "${PROJECT_SOURCE_DIR}/grin/src/common/graph.pb.h" "${PROJECT_SOURCE_DIR}/grin/src/common/graph.pb.cc")
-=======
-                                  "examples/*.h" "examples/*.cc")
->>>>>>> 8b0ac100
 
 add_custom_target(gar-clformat
                   COMMAND clang-format --style=file -i ${FILES_NEED_FORMAT}
