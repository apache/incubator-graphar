/*
 * Licensed to the Apache Software Foundation (ASF) under one
 * or more contributor license agreements.  See the NOTICE file
 * distributed with this work for additional information
 * regarding copyright ownership.  The ASF licenses this file
 * to you under the Apache License, Version 2.0 (the
 * "License"); you may not use this file except in compliance
 * with the License.  You may obtain a copy of the License at
 *
 *   http://www.apache.org/licenses/LICENSE-2.0
 *
 * Unless required by applicable law or agreed to in writing,
 * software distributed under the License is distributed on an
 * "AS IS" BASIS, WITHOUT WARRANTIES OR CONDITIONS OF ANY
 * KIND, either express or implied.  See the License for the
 * specific language governing permissions and limitations
 * under the License.
 */

package org.apache.graphar.info;

import java.net.URI;
import java.util.List;
import org.apache.graphar.info.type.AdjListType;
import org.apache.graphar.info.type.DataType;
import org.apache.graphar.info.type.FileType;
import org.junit.Assume;

public class TestUtil {
    private static String GAR_TEST_DATA = null;

    static final String SAVE_DIR = "/tmp/graphar/test/";

    private static final String LDBC_SAMPLE_GRAPH_PATH = "/ldbc_sample/csv/ldbc_sample.graph.yml";

    public static String getTestData() {
        return GAR_TEST_DATA;
    }

    public static String getLdbcSampleGraphPath() {
        return getTestData() + "/" + LDBC_SAMPLE_GRAPH_PATH;
    }

<<<<<<< HEAD
    public static URI getLdbcSampleGraphURI() {
        return URI.create(getLdbcSampleGraphPath());
    }
=======
    public static final AdjacentList orderedBySource =
            new AdjacentList(AdjListType.ordered_by_source, FileType.CSV, "ordered_by_source/");
    public static final AdjacentList orderedByDest =
            new AdjacentList(AdjListType.ordered_by_dest, FileType.CSV, "ordered_by_dest/");
    public static final Property creationDate =
            new Property("creationDate", DataType.STRING, false, false);
    public static final PropertyGroup pg3 =
            new PropertyGroup(List.of(creationDate), FileType.CSV, "creationDate/");

    public static final Property id = new Property("id", DataType.INT64, true, false);
    public static final Property firstName =
            new Property("firstName", DataType.STRING, false, false);
    public static final Property lastName = new Property("lastName", DataType.STRING, false, false);
    public static final Property gender = new Property("gender", DataType.STRING, false, true);
    public static final PropertyGroup pg1 = new PropertyGroup(List.of(id), FileType.CSV, "id/");
    public static final PropertyGroup pg2 =
            new PropertyGroup(
                    List.of(firstName, lastName, gender), FileType.CSV, "firstName_lastName");
    public static final VertexInfo person =
            new VertexInfo("person", 100, List.of(pg1, pg2), "vertex/person/", "gar/v1");
>>>>>>> bc60fe47

    public static GraphInfo getLdbcSampleDataSet() {
        // create vertex info of yaml:
        // type: person
        // chunk_size: 100
        // prefix: vertex/person/
        // property_groups:
        //  - properties:
        //      - name: id
        //        data_type: int64
        //        is_primary: true
        //        is_nullable: false
        //    prefix: id/
        //    file_type: csv
        //  - properties:
        //      - name: firstName
        //        data_type: string
        //        is_primary: false
        //      - name: lastName
        //        data_type: string
        //        is_primary: false
        //      - name: gender
        //        data_type: string
        //        is_primary: false
        //        is_nullable: true
        //    prefix: firstName_lastName_gender/
        //    file_type: csv
        // version: gar/v1

        // create edge info of yaml:
        // src_type: person
        // edge_type: knows
        // dst_type: person
        // chunk_size: 1024
        // src_chunk_size: 100
        // dst_chunk_size: 100
        // directed: false
        // prefix: edge/person_knows_person/
        // adj_lists:
        //  - ordered: true
        //    aligned_by: src
        //    prefix: ordered_by_source/
        //    file_type: csv
        //  - ordered: true
        //    aligned_by: dst
        //    prefix: ordered_by_dest/
        //    file_type: csv
        // property_groups:
        //  - prefix: creationDate/
        //    file_type: csv
        //    properties:
        //      - name: creationDate
        //        data_type: string
        //        is_primary: false
        // version: gar/v1

        EdgeInfo knows =
                EdgeInfo.builder()
                        .edgeTriplet("person", "knows", "person")
                        .chunkSize(1024)
                        .srcChunkSize(100)
                        .dstChunkSize(100)
                        .directed(false)
                        .prefix("edge/person_knows_person/")
                        .version("gar/v1")
                        .adjacentLists(List.of(orderedBySource, orderedByDest))
                        .addPropertyGroups(List.of(pg3))
                        .build();

        // create graph info of yaml:
        // name: ldbc_sample
        // vertices:
        //  - person.vertex.yml
        // edges:
        //  - person_knows_person.edge.yml
        // version: gar/v1
        return new GraphInfo("ldbc_sample", List.of(person), List.of(knows), "", "gar/v1");
    }

    public static void checkTestData() {
        if (GAR_TEST_DATA == null) {
            GAR_TEST_DATA = System.getenv("GAR_TEST_DATA");
        }
        Assume.assumeTrue("GAR_TEST_DATA is not set", GAR_TEST_DATA != null);
    }

    public static String getBaseGraphInfoYaml() {
        return "type: person\n"
                + "chunk_size: 100\n"
                + "prefix: vertex/person/\n"
                + "property_groups:\n"
                + "  - properties:\n"
                + "      - name: id\n"
                + "        data_type: int64\n"
                + "        is_primary: true\n"
                + "        is_nullable: false\n"
                + "    prefix: id/\n"
                + "    file_type: csv\n"
                + "  - properties:\n"
                + "      - name: firstName\n"
                + "        data_type: string\n"
                + "        is_primary: false\n"
                + "      - name: lastName\n"
                + "        data_type: string\n"
                + "        is_primary: false\n"
                + "      - name: gender\n"
                + "        data_type: string\n"
                + "        is_primary: false\n"
                + "        is_nullable: true\n"
                + "    prefix: /tmp/vertex/person/firstName_lastName_gender/\n"
                + "    file_type: csv\n"
                + "version: gar/v1\n";
    }

    public static String getS3GraphInfoYaml() {
        return "type: person\n"
                + "chunk_size: 100\n"
                + "prefix: s3://graphar/vertex/person/\n"
                + "property_groups:\n"
                + "  - properties:\n"
                + "      - name: id\n"
                + "        data_type: int64\n"
                + "        is_primary: true\n"
                + "        is_nullable: false\n"
                + "    prefix: id/\n"
                + "    file_type: csv\n"
                + "  - properties:\n"
                + "      - name: firstName\n"
                + "        data_type: string\n"
                + "        is_primary: false\n"
                + "      - name: lastName\n"
                + "        data_type: string\n"
                + "        is_primary: false\n"
                + "      - name: gender\n"
                + "        data_type: string\n"
                + "        is_primary: false\n"
                + "        is_nullable: true\n"
                + "    prefix: s3://tmp/vertex/person/firstName_lastName_gender/\n"
                + "    file_type: csv\n"
                + "version: gar/v1\n";
    }

    public static String getHdfsGraphInfoYaml() {
        return "type: person\n"
                + "chunk_size: 100\n"
                + "prefix: hdfs://graphar/vertex/person/\n"
                + "property_groups:\n"
                + "  - properties:\n"
                + "      - name: id\n"
                + "        data_type: int64\n"
                + "        is_primary: true\n"
                + "        is_nullable: false\n"
                + "    prefix: id/\n"
                + "    file_type: csv\n"
                + "  - properties:\n"
                + "      - name: firstName\n"
                + "        data_type: string\n"
                + "        is_primary: false\n"
                + "      - name: lastName\n"
                + "        data_type: string\n"
                + "        is_primary: false\n"
                + "      - name: gender\n"
                + "        data_type: string\n"
                + "        is_primary: false\n"
                + "        is_nullable: true\n"
                + "    prefix: hdfs://tmp/vertex/person/firstName_lastName_gender/\n"
                + "    file_type: csv\n"
                + "version: gar/v1\n";
    }

    public static String getFileGraphInfoYaml() {
        return "type: person\n"
                + "chunk_size: 100\n"
                + "prefix: file:///graphar/vertex/person/\n"
                + "property_groups:\n"
                + "  - properties:\n"
                + "      - name: id\n"
                + "        data_type: int64\n"
                + "        is_primary: true\n"
                + "        is_nullable: false\n"
                + "    prefix: id/\n"
                + "    file_type: csv\n"
                + "  - properties:\n"
                + "      - name: firstName\n"
                + "        data_type: string\n"
                + "        is_primary: false\n"
                + "      - name: lastName\n"
                + "        data_type: string\n"
                + "        is_primary: false\n"
                + "      - name: gender\n"
                + "        data_type: string\n"
                + "        is_primary: false\n"
                + "        is_nullable: true\n"
                + "    prefix: file:///tmp/vertex/person/firstName_lastName_gender/\n"
                + "    file_type: csv\n"
                + "version: gar/v1\n";
    }
}<|MERGE_RESOLUTION|>--- conflicted
+++ resolved
@@ -41,11 +41,10 @@
         return getTestData() + "/" + LDBC_SAMPLE_GRAPH_PATH;
     }
 
-<<<<<<< HEAD
     public static URI getLdbcSampleGraphURI() {
         return URI.create(getLdbcSampleGraphPath());
     }
-=======
+
     public static final AdjacentList orderedBySource =
             new AdjacentList(AdjListType.ordered_by_source, FileType.CSV, "ordered_by_source/");
     public static final AdjacentList orderedByDest =
@@ -66,7 +65,6 @@
                     List.of(firstName, lastName, gender), FileType.CSV, "firstName_lastName");
     public static final VertexInfo person =
             new VertexInfo("person", 100, List.of(pg1, pg2), "vertex/person/", "gar/v1");
->>>>>>> bc60fe47
 
     public static GraphInfo getLdbcSampleDataSet() {
         // create vertex info of yaml:
@@ -130,7 +128,7 @@
                         .srcChunkSize(100)
                         .dstChunkSize(100)
                         .directed(false)
-                        .prefix("edge/person_knows_person/")
+                        .baseUri(URI.create("edge/person_knows_person/"))
                         .version("gar/v1")
                         .adjacentLists(List.of(orderedBySource, orderedByDest))
                         .addPropertyGroups(List.of(pg3))
