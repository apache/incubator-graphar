/*
 * Licensed to the Apache Software Foundation (ASF) under one
 * or more contributor license agreements.  See the NOTICE file
 * distributed with this work for additional information
 * regarding copyright ownership.  The ASF licenses this file
 * to you under the Apache License, Version 2.0 (the
 * "License"); you may not use this file except in compliance
 * with the License.  You may obtain a copy of the License at
 *
 *   http://www.apache.org/licenses/LICENSE-2.0
 *
 * Unless required by applicable law or agreed to in writing,
 * software distributed under the License is distributed on an
 * "AS IS" BASIS, WITHOUT WARRANTIES OR CONDITIONS OF ANY
 * KIND, either express or implied.  See the License for the
 * specific language governing permissions and limitations
 * under the License.
 */

package org.apache.graphar.info.loader;

import java.io.BufferedReader;
import java.io.IOException;
import java.nio.file.FileSystems;
import java.nio.file.Files;
import java.nio.file.Path;
import java.util.ArrayList;
import java.util.List;
import org.apache.graphar.info.EdgeInfo;
import org.apache.graphar.info.GraphInfo;
import org.apache.graphar.info.VertexInfo;
import org.apache.graphar.info.yaml.EdgeYaml;
import org.apache.graphar.info.yaml.GraphYaml;
import org.apache.graphar.info.yaml.VertexYaml;
import org.apache.graphar.util.PathUtil;
import org.yaml.snakeyaml.LoaderOptions;
import org.yaml.snakeyaml.Yaml;
import org.yaml.snakeyaml.constructor.Constructor;

public class LocalYamlGraphLoader implements GraphLoader {
    public LocalYamlGraphLoader() {}

    @Override
    public GraphInfo load(String graphYamlPath) throws IOException {
        final Path path = FileSystems.getDefault().getPath(graphYamlPath);
        // load graph itself
        final BufferedReader reader = Files.newBufferedReader(path);
        final Yaml yamlLoader = new Yaml(new Constructor(GraphYaml.class, new LoaderOptions()));
        final GraphYaml graphYaml = yamlLoader.load(reader);
        reader.close();
        String defaultPrefix = PathUtil.pathToDirectory(graphYamlPath);
        String prefix = defaultPrefix;
        if (graphYaml.getPrefix() != null && !graphYaml.getPrefix().isEmpty()) {
            prefix = graphYaml.getPrefix();
        }

        // load vertices
        final String ABSOLUTE_PREFIX = path.getParent().toString();
        List<VertexInfo> vertexInfos = new ArrayList<>(graphYaml.getVertices().size());
        for (String vertexYamlName : graphYaml.getVertices()) {
            vertexInfos.add(loadVertex(ABSOLUTE_PREFIX + "/" + vertexYamlName));
        }
        // load edges
        List<EdgeInfo> edgeInfos = new ArrayList<>(graphYaml.getEdges().size());
        for (String edgeYamlName : graphYaml.getEdges()) {
            edgeInfos.add(loadEdge(ABSOLUTE_PREFIX + "/" + edgeYamlName));
        }
<<<<<<< HEAD
        return new GraphInfo(
                graphYaml.getName(),
                vertexInfos,
                edgeInfos,
                graphYaml.getPrefix(),
                graphYaml.getVersion());
=======
        return new GraphInfo(graphYaml.getName(), vertexInfos, edgeInfos, prefix);
>>>>>>> eb1af90d
    }

    private VertexInfo loadVertex(String path) throws IOException {
        final Path vertexPath = FileSystems.getDefault().getPath(path);
        final BufferedReader reader = Files.newBufferedReader(vertexPath);
        Yaml vertexYamlLoader = new Yaml(new Constructor(VertexYaml.class, new LoaderOptions()));
        VertexYaml vertexYaml = vertexYamlLoader.load(reader);
        reader.close();
        return vertexYaml.toVertexInfo();
    }

    private EdgeInfo loadEdge(String path) throws IOException {
        final Path edgePath = FileSystems.getDefault().getPath(path);
        final BufferedReader reader = Files.newBufferedReader(edgePath);
        Yaml edgeYamlLoader = new Yaml(new Constructor(EdgeYaml.class, new LoaderOptions()));
        EdgeYaml edgeYaml = edgeYamlLoader.load(reader);
        reader.close();
        return edgeYaml.toEdgeInfo();
    }
}<|MERGE_RESOLUTION|>--- conflicted
+++ resolved
@@ -65,16 +65,11 @@
         for (String edgeYamlName : graphYaml.getEdges()) {
             edgeInfos.add(loadEdge(ABSOLUTE_PREFIX + "/" + edgeYamlName));
         }
-<<<<<<< HEAD
         return new GraphInfo(
                 graphYaml.getName(),
                 vertexInfos,
                 edgeInfos,
-                graphYaml.getPrefix(),
-                graphYaml.getVersion());
-=======
-        return new GraphInfo(graphYaml.getName(), vertexInfos, edgeInfos, prefix);
->>>>>>> eb1af90d
+                prefix,graphYaml.getVersion());
     }
 
     private VertexInfo loadVertex(String path) throws IOException {
