/*
 * Licensed to the Apache Software Foundation (ASF) under one
 * or more contributor license agreements.  See the NOTICE file
 * distributed with this work for additional information
 * regarding copyright ownership.  The ASF licenses this file
 * to you under the Apache License, Version 2.0 (the
 * "License"); you may not use this file except in compliance
 * with the License.  You may obtain a copy of the License at
 *
 *   http://www.apache.org/licenses/LICENSE-2.0
 *
 * Unless required by applicable law or agreed to in writing,
 * software distributed under the License is distributed on an
 * "AS IS" BASIS, WITHOUT WARRANTIES OR CONDITIONS OF ANY
 * KIND, either express or implied.  See the License for the
 * specific language governing permissions and limitations
 * under the License.
 */

package org.apache.graphar.info;

import java.util.ArrayList;
import java.util.List;
import java.util.regex.Matcher;
import java.util.regex.Pattern;

public class VersionParser {
    public static VersionInfo getVersion(String versionStr) {
<<<<<<< HEAD
        if (versionStr == null || versionStr.isEmpty()) {
            return null;
=======
        if (versionStr == "" || versionStr == null) {
            return new VersionInfo(0, new ArrayList<>());
>>>>>>> 4c6c0896
        }
        try {
            int parsedVersion = parserVersionImpl(versionStr);
            List<String> parsedTypes = parseUserDefineTypes(versionStr);
            return new VersionInfo(parsedVersion, parsedTypes);
        } catch (RuntimeException e) {
            throw new RuntimeException(
                    "Invalid version string: '" + versionStr + "'. Details: " + e.getMessage(), e);
        }
    }

    public static int parserVersionImpl(String versionStr) {
        if (versionStr == null || versionStr.isEmpty()) {
            throw new RuntimeException("Invalid version string: input cannot be null or empty.");
        }
        final Pattern versionRegex = Pattern.compile("gar/v(\\d+).*");
        final Matcher match = versionRegex.matcher(versionStr);
        if (match.matches()) {
            if (match.groupCount() != 1) {
                throw new RuntimeException("Invalid version string: " + versionStr);
            }
            try {
                return Integer.parseInt(match.group(1));
            } catch (NumberFormatException e) {
                throw new RuntimeException(
                        "Invalid version string: Could not parse version number from " + versionStr,
                        e);
            }
        } else {
            throw new RuntimeException(
                    "Invalid version string: Does not match 'gar/v(\\d+).*' format for "
                            + versionStr);
        }
    }

    public static List<String> parseUserDefineTypes(String versionStr) {
        List<String> userDefineTypes = new ArrayList<>();

        final Pattern userDefineTypesRegex = Pattern.compile("gar/v\\d+ *\\((.*)\\).*");
        final Matcher match = userDefineTypesRegex.matcher(versionStr);

        if (match.matches()) {

            if (match.groupCount() != 1) {
                throw new RuntimeException("Invalid version string: " + versionStr);
            }

            String typesStr = match.group(1);

            String[] typesArray = typesStr.split(",", -1);

            for (String type : typesArray) {

                String trimmedType = type.trim();

                if (!trimmedType.isEmpty()) {
                    userDefineTypes.add(trimmedType);
                }
            }
        }

        return userDefineTypes;
    }
}<|MERGE_RESOLUTION|>--- conflicted
+++ resolved
@@ -26,42 +26,49 @@
 
 public class VersionParser {
     public static VersionInfo getVersion(String versionStr) {
-<<<<<<< HEAD
         if (versionStr == null || versionStr.isEmpty()) {
             return null;
-=======
-        if (versionStr == "" || versionStr == null) {
-            return new VersionInfo(0, new ArrayList<>());
->>>>>>> 4c6c0896
         }
         try {
+
             int parsedVersion = parserVersionImpl(versionStr);
+
             List<String> parsedTypes = parseUserDefineTypes(versionStr);
+
             return new VersionInfo(parsedVersion, parsedTypes);
         } catch (RuntimeException e) {
+
             throw new RuntimeException(
                     "Invalid version string: '" + versionStr + "'. Details: " + e.getMessage(), e);
         }
     }
 
     public static int parserVersionImpl(String versionStr) {
+
         if (versionStr == null || versionStr.isEmpty()) {
             throw new RuntimeException("Invalid version string: input cannot be null or empty.");
         }
+
         final Pattern versionRegex = Pattern.compile("gar/v(\\d+).*");
+
         final Matcher match = versionRegex.matcher(versionStr);
+
         if (match.matches()) {
+
             if (match.groupCount() != 1) {
                 throw new RuntimeException("Invalid version string: " + versionStr);
             }
+
             try {
                 return Integer.parseInt(match.group(1));
             } catch (NumberFormatException e) {
+
                 throw new RuntimeException(
                         "Invalid version string: Could not parse version number from " + versionStr,
                         e);
             }
         } else {
+
             throw new RuntimeException(
                     "Invalid version string: Does not match 'gar/v(\\d+).*' format for "
                             + versionStr);
