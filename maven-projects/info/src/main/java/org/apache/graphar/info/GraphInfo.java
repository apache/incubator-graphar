--- conflicted
+++ resolved
@@ -20,7 +20,9 @@
 package org.apache.graphar.info;
 
 import java.net.URI;
-import java.util.*;
+import java.util.List;
+import java.util.Map;
+import java.util.Optional;
 import java.util.function.Function;
 import java.util.stream.Collectors;
 import java.util.stream.Stream;
@@ -235,7 +237,6 @@
         return version;
     }
 
-<<<<<<< HEAD
     public void setStoreUri(VertexInfo vertexInfo, URI storeUri) {
         this.types2StoreUri.put(vertexInfo.getType() + ".vertex", storeUri);
     }
@@ -262,7 +263,8 @@
 
     public Map<String, URI> getTypes2Uri() {
         return types2StoreUri;
-=======
+    }
+
     public boolean isValidated() {
         // Check if name is not empty and base URI is not null
         if (name == null || name.isEmpty() || baseUri == null) {
@@ -290,7 +292,6 @@
         }
 
         return true;
->>>>>>> b7768ad0
     }
 
     private void checkVertexExist(String type) {
