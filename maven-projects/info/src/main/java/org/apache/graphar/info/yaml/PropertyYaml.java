--- conflicted
+++ resolved
@@ -86,14 +86,10 @@
     }
 
     public String getCardinality() {
-<<<<<<< HEAD
-        return this.cardinality;
-=======
         if (cardinality == null) {
             return null;
         }
         return Cardinality.SINGLE.toString().equals(cardinality) ? null : cardinality;
->>>>>>> 24dbe1bb
     }
 
     public void setCardinality(String cardinality) {
